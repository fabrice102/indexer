--- conflicted
+++ resolved
@@ -23,11 +23,7 @@
 
 // getAccounting initializes the ac counting state for testing.
 func getAccounting(round uint64, cache map[uint64]bool) *accounting.State {
-<<<<<<< HEAD
-	accountingState := accounting.New()
-=======
 	accountingState := accounting.New(cache)
->>>>>>> b320df4f
 	accountingState.InitRoundParts(round, test.FeeAddr, test.RewardAddr, 0)
 	return accountingState
 }
@@ -86,10 +82,6 @@
 	assert.Equal(t, uint64(0), roundL)
 }
 
-<<<<<<< HEAD
-=======
-
->>>>>>> b320df4f
 // TestMaxRoundEmptyMetastate makes sure we return 0 when the metastate is empty.
 func TestMaxRoundEmptyMetastate(t *testing.T) {
 	pg, connStr, shutdownFunc := setupPostgres(t)
@@ -173,13 +165,9 @@
 	_, optinMain := test.MakeAssetTxnOrPanic(test.Round, assetid, 0, test.AccountA, test.AccountA, types.ZeroAddress)
 	_, payMain := test.MakeAssetTxnOrPanic(test.Round, assetid, amt, test.AccountD, test.AccountA, types.ZeroAddress)
 
-<<<<<<< HEAD
-	state := getAccounting(test.Round, nil)
-=======
 	cache, err := pdb.GetDefaultFrozen()
 	assert.NoError(t, err)
 	state := getAccounting(test.Round, cache)
->>>>>>> b320df4f
 	state.AddTransaction(createAsset)
 	state.AddTransaction(fundMain)
 	state.AddTransaction(closeMain)
@@ -204,8 +192,6 @@
 	// D has the total minus both payments to A
 	assertAccountAsset(t, db, test.AccountD, assetid, false, total - 2 * amt)
 }
-<<<<<<< HEAD
-=======
 
 // TestDefaultFrozenAndCache checks that values are added to the default frozen cache, and that the cache is used when
 // accounts optin to an asset.
@@ -491,4 +477,3 @@
 		assert.Equal(t, txnRows[i].TxnBytes, transactionsTxn[i].TxnBytes)
 	}
 }
->>>>>>> b320df4f
