--- conflicted
+++ resolved
@@ -738,7 +738,6 @@
 		if err != nil {
 			return fmt.Errorf("prepare update algo, %v", err)
 		}
-<<<<<<< HEAD
 		defer upsertalgo.Close()
 
 		// If the account is closing the cumulative rewards field and closed_at needs to be set directly
@@ -752,29 +751,11 @@
 		for addr, delta := range updates.AlgoUpdates {
 			if ! delta.Closed {
 				_, err = upsertalgo.Exec(addr[:], delta.Balance, rewardsBase, delta.Rewards, round)
-=======
-		defer setalgo.Close()
-
-		// If the account is closing the cumulative rewards field needs to be specially overwritten.
-		resetalgo, err := tx.Prepare(`INSERT INTO account (addr, microalgos, rewardsbase, rewardsTotal) VALUES ($1, $2, $3, $4) ON CONFLICT (addr) DO UPDATE SET microalgos = account.microalgos + EXCLUDED.microalgos, rewardsbase = EXCLUDED.rewardsbase, rewardsTotal = EXCLUDED.rewardsTotal`)
-		if err != nil {
-			return fmt.Errorf("prepare reset algo, %v", err)
-		}
-		defer resetalgo.Close()
-
-		for addr, delta := range updates.AlgoUpdates {
-			if ! delta.Closed {
-				_, err = setalgo.Exec(addr[:], delta.Balance, rewardsBase, delta.Rewards)
->>>>>>> ed6ce3c0
 				if err != nil {
 					return fmt.Errorf("update algo, %v", err)
 				}
 			} else {
-<<<<<<< HEAD
 				_, err = closealgo.Exec(addr[:], delta.Balance, rewardsBase, delta.Rewards, round, round)
-=======
-				_, err = resetalgo.Exec(addr[:], delta.Balance, rewardsBase, delta.Rewards)
->>>>>>> ed6ce3c0
 				if err != nil {
 					return fmt.Errorf("update algo, %v", err)
 				}
