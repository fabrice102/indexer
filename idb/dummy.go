--- conflicted
+++ resolved
@@ -485,17 +485,10 @@
 
 // AssetClose is used by the accounting and IndexerDb implementations to share modifications in a block.
 type AssetClose struct {
-<<<<<<< HEAD
-	CloseTo       types.Address
-	Sender        types.Address
-	Round         uint64
-	Offset        uint64
-=======
 	CloseTo types.Address
 	Sender  types.Address
 	Round   uint64
 	Offset  uint64
->>>>>>> 3b6906c5
 }
 
 // AlgoUpdate is used by the accounting and IndexerDb implementations to share modifications in a block.
@@ -654,7 +647,6 @@
 // ImportState is some metadata kept around to help the import helper.
 type ImportState struct {
 	AccountRound int64 `codec:"account_round"`
-<<<<<<< HEAD
 }
 
 // UpdateFilter is used by some functions to filter how an update is done.
@@ -670,6 +662,4 @@
 
 	// Address only process transactions which modify this account.
 	Address    *types.Address
-=======
->>>>>>> 3b6906c5
 }